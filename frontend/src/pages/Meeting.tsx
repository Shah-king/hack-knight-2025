--- conflicted
+++ resolved
@@ -264,7 +264,6 @@
           >
             {/* Left Column - Transcription */}
             <div className="lg:col-span-2 space-y-6">
-<<<<<<< HEAD
               {/* ✅ FIX: Pass correct isListening state */}
               <TranscriptionPanel
                 isListening={isListening}
@@ -340,40 +339,6 @@
                   <div className="flex items-center justify-between">
                     <div className="flex items-center gap-4">
                       {hasActiveBot ? (
-=======
-              <motion.div
-                initial={{ opacity: 0, x: -20 }}
-                animate={{ opacity: 1, x: 0 }}
-                transition={{ duration: 0.5, delay: 0.1 }}
-              >
-                <TranscriptionPanel
-                  isListening={isTranscribing}
-                  transcriptions={transcriptions}
-                />
-              </motion.div>
-
-              {/* Control Bar */}
-              <motion.div
-                initial={{ opacity: 0, y: 20 }}
-                animate={{ opacity: 1, y: 0 }}
-                transition={{ duration: 0.5, delay: 0.2 }}
-              >
-                <Card className="p-6 bg-card/50 backdrop-blur-glass border-primary/10 hover:border-primary/20 transition-all">
-                <div className="flex items-center justify-between">
-                  <div className="flex items-center gap-4">
-                    <Button
-                      size="lg"
-                      variant={isTranscribing ? "destructive" : "default"}
-                      onClick={handleToggleListening}
-                      disabled={!isConnected}
-                      className={
-                        !isTranscribing
-                          ? "bg-gradient-primary hover:shadow-glow-strong"
-                          : ""
-                      }
-                    >
-                      {isTranscribing ? (
->>>>>>> dd44df05
                         <>
                           {/* ✅ FIX: Show different messages based on bot status */}
                           <div className="flex items-center gap-2 px-4 py-2 rounded-lg bg-primary/10 border border-primary/30">
@@ -449,14 +414,8 @@
                     <div>Transcripts: {transcriptions.length}</div>
                     <div>Active Tab: {activeTab}</div>
                   </div>
-<<<<<<< HEAD
                 </Card>
               )}
-=======
-                </div>
-                </Card>
-              </motion.div>
->>>>>>> dd44df05
             </div>
 
             {/* Right Column - AI Bot & Summary */}
@@ -530,16 +489,10 @@
                 </TabsContent>
               </Tabs>
 
-<<<<<<< HEAD
               {/* ✅ FIX: Only show summary if we have transcripts */}
               {transcriptions.length > 0 && <SummaryPanel />}
             </div>
           </div>
-=======
-              <SummaryPanel />
-            </motion.div>
-          </motion.div>
->>>>>>> dd44df05
         </main>
       </div>
     </div>
